// Package convert provides utilities for converting structured data to and from JSON streams.
// It includes converters for both input (structured data to JSON) and output (JSON streams to structured data).
package convert

import (
	"bufio"
	"bytes"
	"encoding/json"
	"fmt"
	"io"
	"strings"

	"github.com/calque-ai/go-calque/pkg/calque"
)

// JSONInputConverter for structured data -> JSON streams
type JSONInputConverter struct {
	data any
}

// JSONOutputConverter for JSON streams -> structured data
type JSONOutputConverter struct {
	target any
}

// ToJSON creates an input converter for transforming structured data to JSON streams.
//
// Input: any data type (structs, maps, slices, JSON strings, JSON bytes)
<<<<<<< HEAD
// Output: *JSONInputConverter for pipeline input position
=======
// Output: calque.InputConverter for pipeline input position
>>>>>>> 1092817e
// Behavior: STREAMING - uses json.Encoder for automatic streaming optimization
//
// Converts various data types to valid JSON format for pipeline processing:
// - Structs/maps/slices: Marshaled using encoding/json
// - JSON strings: Validated and passed through
// - JSON bytes: Validated and passed through
// - Other types: Attempted JSON marshaling
//
// Example usage:
//
//	type User struct {
//		Name string `json:"name"`
//		Age  int    `json:"age"`
//	}
//
//	user := User{Name: "Alice", Age: 30}
<<<<<<< HEAD
//	err := pipeline.Run(ctx, convert.ToJSON(user), &result)
func ToJSON(data any) *JSONInputConverter {
	return &JSONInputConverter{data: data}
=======
//	err := pipeline.Run(ctx, convert.ToJson(user), &result)
func ToJson(data any) calque.InputConverter {
	return &jsonInputConverter{data: data}
>>>>>>> 1092817e
}

// FromJSON creates an output converter for parsing JSON streams to structured data.
//
// Input: pointer to target variable for unmarshaling
<<<<<<< HEAD
// Output: *JSONOutputConverter for pipeline output position
=======
// Output: calque.OutputConverter for pipeline output position
>>>>>>> 1092817e
// Behavior: STREAMING - uses json.Decoder for automatic streaming/buffering as needed
//
// Parses JSON data from pipeline output into the specified target type.
// Target must be a pointer to the desired output type. Uses encoding/json
// for unmarshaling, supporting all standard JSON types and struct tags.
//
// Example usage:
//
//	type User struct {
//		Name string `json:"name"`
//		Age  int    `json:"age"`
//	}
//
//	var user User
//	err := pipeline.Run(ctx, input, convert.FromJSON(&user))
//	fmt.Printf("User: %s, Age: %d\n", user.Name, user.Age)
<<<<<<< HEAD
func FromJSON(target any) *JSONOutputConverter {
	return &JSONOutputConverter{target: target}
=======
func FromJson(target any) calque.OutputConverter {
	return &jsonOutputConverter{target: target}
>>>>>>> 1092817e
}

// ToReader converts the input data to an io.Reader for streaming JSON processing.
func (j *JSONInputConverter) ToReader() (io.Reader, error) {
	switch v := j.data.(type) {
	case map[string]any, []any:
		// Use json.Encoder for streaming marshal of structured data
		pr, pw := io.Pipe()
		go func() {
			defer func() {
				if err := pw.Close(); err != nil {
					// Pipe writer close errors here are expected if we already called CloseWithError
					// for encoding failures, so we can safely ignore them
					_ = err
				}
			}()
			encoder := json.NewEncoder(pw)
			if err := encoder.Encode(v); err != nil {
				pw.CloseWithError(fmt.Errorf("failed to encode JSON: %w", err))
			}
		}()
		return pr, nil
	case string:
		// Validate first, then stream if valid
		var temp any
		if err := json.Unmarshal([]byte(v), &temp); err != nil {
			return nil, fmt.Errorf("invalid JSON string: %w", err)
		}
		return strings.NewReader(v), nil
	case []byte:
		// Validate first, then stream if valid
		var temp any
		if err := json.Unmarshal(v, &temp); err != nil {
			return nil, fmt.Errorf("invalid JSON bytes: %w", err)
		}
		return bytes.NewReader(v), nil
	case io.Reader:
		// streaming validation for io.Reader
		return j.createStreamingValidatingReader(v, "invalid JSON stream")
	default:
		// Use json.Encoder for streaming marshal of any other type
		pr, pw := io.Pipe()
		go func() {
			defer func() {
				if err := pw.Close(); err != nil {
					// Pipe writer close errors here are expected if we already called CloseWithError
					// for encoding failures, so we can safely ignore them
					_ = err
				}
			}()
			encoder := json.NewEncoder(pw)
			if err := encoder.Encode(j.data); err != nil {
				pw.CloseWithError(fmt.Errorf("failed to encode JSON for type %T: %w", j.data, err))
			}
		}()
		return pr, nil
	}
}

// createStreamingValidatingReader creates a streaming reader with chunked validation for io.Reader inputs
func (j *JSONInputConverter) createStreamingValidatingReader(reader io.Reader, errorPrefix string) (io.Reader, error) {
	pr, pw := io.Pipe()
	go func() {
		defer func() {
			if err := pw.Close(); err != nil {
				// Pipe writer close errors here are expected if we already called CloseWithError
				// for encoding failures, so we can safely ignore them
				_ = err
			}
		}()

		j.processStreamingValidation(reader, pw, errorPrefix)
	}()
	return pr, nil
}

// processStreamingValidation handles the complex streaming validation logic
func (j *JSONInputConverter) processStreamingValidation(reader io.Reader, pw *io.PipeWriter, errorPrefix string) {
	// Use buffered writer to control output flow
	bufWriter := bufio.NewWriterSize(pw, 4096) // 4KB buffer
	var validationBuf bytes.Buffer

	// TeeReader splits input: to validation buffer AND to a temp buffer for later output
	var tempBuf bytes.Buffer
	teeReader := io.TeeReader(reader, io.MultiWriter(&validationBuf, &tempBuf))

	// Read in small chunks to allow early validation
	buf := make([]byte, 1024) // 1KB chunks
	totalRead := 0
	validationPassed := false

	for {
		n, err := teeReader.Read(buf)
		if n > 0 {
			totalRead += n

			// Try validating what we have so far (every 2KB or so)
			if totalRead >= 2048 || err == io.EOF {
				if j.handleValidationCheck(&validationBuf, &tempBuf, bufWriter, pw, errorPrefix) {
					validationPassed = true
					break
				}
			}
		}

		if err == io.EOF {
			if j.handleFinalValidation(&validationBuf, &tempBuf, bufWriter, pw, errorPrefix) {
				return
			}
			break
		} else if err != nil {
			pw.CloseWithError(err)
			return
		}
	}

	// If validation passed early, continue reading the rest of the data
	if validationPassed {
		// Continue reading from the teeReader to get all remaining data
		if _, err := io.Copy(bufWriter, teeReader); err != nil {
			pw.CloseWithError(err)
			return
		}
		if err := bufWriter.Flush(); err != nil {
			pw.CloseWithError(fmt.Errorf("failed to flush buffer: %w", err))
			return
		}
	}
}

// handleValidationCheck processes validation during streaming
func (j *JSONInputConverter) handleValidationCheck(validationBuf, tempBuf *bytes.Buffer, bufWriter *bufio.Writer, pw *io.PipeWriter, errorPrefix string) bool {
	decoder := json.NewDecoder(bytes.NewReader(validationBuf.Bytes()))
	var temp any
	validateErr := decoder.Decode(&temp)

	if validateErr == nil {
		// Valid complete JSON - flush everything and switch to direct streaming
		if j.flushBufferedData(tempBuf, bufWriter, pw) {
			return true
		}

		// Continue streaming rest directly (validation passed)
		// Note: We can't continue streaming from the original reader here
		// as it's already been consumed by the teeReader
		if err := bufWriter.Flush(); err != nil {
			pw.CloseWithError(fmt.Errorf("failed to flush buffer: %w", err))
			return true
		}
		return true
	} else if validateErr != io.EOF && validateErr != io.ErrUnexpectedEOF {
		// Definite validation error (not incomplete JSON)
		pw.CloseWithError(fmt.Errorf("%s: %w", errorPrefix, validateErr))
		return true
	}
	// Otherwise continue reading (JSON might be incomplete)
	return false
}

// handleFinalValidation processes final validation at EOF
func (j *JSONInputConverter) handleFinalValidation(validationBuf, tempBuf *bytes.Buffer, bufWriter *bufio.Writer, pw *io.PipeWriter, errorPrefix string) bool {
	decoder := json.NewDecoder(validationBuf)
	var temp any
	if finalErr := decoder.Decode(&temp); finalErr != nil {
		pw.CloseWithError(fmt.Errorf("%s: %w", errorPrefix, finalErr))
		return true
	}

	// Stream final buffered data
	return j.flushBufferedData(tempBuf, bufWriter, pw)
}

// flushBufferedData flushes buffered data to the writer
func (j *JSONInputConverter) flushBufferedData(tempBuf *bytes.Buffer, bufWriter *bufio.Writer, pw *io.PipeWriter) bool {
	if _, writeErr := io.Copy(bufWriter, tempBuf); writeErr != nil {
		pw.CloseWithError(writeErr)
		return true
	}
	if err := bufWriter.Flush(); err != nil {
		pw.CloseWithError(fmt.Errorf("failed to flush buffer: %w", err))
		return true
	}
	return false
}

// FromReader implements the OutputConverter interface for JSON streams -> structured data.
func (j *JSONOutputConverter) FromReader(reader io.Reader) error {
	// Use json.Decoder for streaming decode
	decoder := json.NewDecoder(reader)
	if err := decoder.Decode(j.target); err != nil {
		return fmt.Errorf("failed to decode JSON: %w", err)
	}
	return nil
}<|MERGE_RESOLUTION|>--- conflicted
+++ resolved
@@ -26,11 +26,7 @@
 // ToJSON creates an input converter for transforming structured data to JSON streams.
 //
 // Input: any data type (structs, maps, slices, JSON strings, JSON bytes)
-<<<<<<< HEAD
-// Output: *JSONInputConverter for pipeline input position
-=======
 // Output: calque.InputConverter for pipeline input position
->>>>>>> 1092817e
 // Behavior: STREAMING - uses json.Encoder for automatic streaming optimization
 //
 // Converts various data types to valid JSON format for pipeline processing:
@@ -47,25 +43,15 @@
 //	}
 //
 //	user := User{Name: "Alice", Age: 30}
-<<<<<<< HEAD
-//	err := pipeline.Run(ctx, convert.ToJSON(user), &result)
-func ToJSON(data any) *JSONInputConverter {
+//	err := pipeline.Run(ctx, convert.ToJson(user), &result)
+func ToJSON(data any) calque.InputConverter {
 	return &JSONInputConverter{data: data}
-=======
-//	err := pipeline.Run(ctx, convert.ToJson(user), &result)
-func ToJson(data any) calque.InputConverter {
-	return &jsonInputConverter{data: data}
->>>>>>> 1092817e
 }
 
 // FromJSON creates an output converter for parsing JSON streams to structured data.
 //
 // Input: pointer to target variable for unmarshaling
-<<<<<<< HEAD
-// Output: *JSONOutputConverter for pipeline output position
-=======
 // Output: calque.OutputConverter for pipeline output position
->>>>>>> 1092817e
 // Behavior: STREAMING - uses json.Decoder for automatic streaming/buffering as needed
 //
 // Parses JSON data from pipeline output into the specified target type.
@@ -82,13 +68,8 @@
 //	var user User
 //	err := pipeline.Run(ctx, input, convert.FromJSON(&user))
 //	fmt.Printf("User: %s, Age: %d\n", user.Name, user.Age)
-<<<<<<< HEAD
-func FromJSON(target any) *JSONOutputConverter {
+func FromJSON(target any) calque.OutputConverter {
 	return &JSONOutputConverter{target: target}
-=======
-func FromJson(target any) calque.OutputConverter {
-	return &jsonOutputConverter{target: target}
->>>>>>> 1092817e
 }
 
 // ToReader converts the input data to an io.Reader for streaming JSON processing.
