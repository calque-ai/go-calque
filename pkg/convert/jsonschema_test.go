--- conflicted
+++ resolved
@@ -29,55 +29,37 @@
 
 func TestToJSONSchema(t *testing.T) {
 	data := JSONSchemaTestStruct{Name: "test", Value: 42, Active: true}
-<<<<<<< HEAD
 	converter := ToJSONSchema(data)
-=======
-	converter := ToJsonSchema(data)
->>>>>>> 1092817e
 
 	if converter == nil {
 		t.Fatal("ToJSONSchema() returned nil")
 	}
-<<<<<<< HEAD
-	if converter.data == nil {
-		t.Error("ToJSONSchema() did not set data")
-=======
-
-	converterInput, ok := converter.(*jsonSchemaInputConverter)
+
+	converterInput, ok := converter.(*SchemaInputConverter)
 	if !ok {
-		t.Fatal("ToJsonSchema() did not return *jsonSchemaInputConverter")
+		t.Fatal("ToJSONSchema() did not return *SchemaInputConverter")
 	}
 
 	if converterInput.data == nil {
-		t.Error("ToJsonSchema() did not set data")
->>>>>>> 1092817e
+			t.Error("ToJSONSchema() did not set data")
 	}
 }
 
 func TestFromJSONSchema(t *testing.T) {
 	var target JSONSchemaTestStruct
-<<<<<<< HEAD
 	converter := FromJSONSchema[JSONSchemaTestStruct](&target)
-=======
-	converter := FromJsonSchema[JSONSchemaTestStruct](&target)
->>>>>>> 1092817e
 
 	if converter == nil {
 		t.Fatal("FromJSONSchema() returned nil")
 	}
-<<<<<<< HEAD
-	if converter.target != &target {
+
+	converterOutput, ok := converter.(*SchemaOutputConverter[JSONSchemaTestStruct])
+	if !ok {
+		t.Fatal("FromJSONSchema() did not return *SchemaOutputConverter")
+	}
+
+	if converterOutput.target != &target {
 		t.Error("FromJSONSchema() target not set correctly")
-=======
-
-	converterOutput, ok := converter.(*jsonSchemaOutputConverter[JSONSchemaTestStruct])
-	if !ok {
-		t.Fatal("FromJsonSchema() did not return *jsonSchemaOutputConverter")
-	}
-
-	if converterOutput.target != &target {
-		t.Error("FromJsonSchema() target not set correctly")
->>>>>>> 1092817e
 	}
 }
 
@@ -346,11 +328,7 @@
 			Field string `json:"field" jsonschema:"title=Field"`
 		}{Field: "value"}
 
-<<<<<<< HEAD
 		converter := &SchemaInputConverter{data: data}
-=======
-		converter := &jsonSchemaInputConverter{data: data}
->>>>>>> 1092817e
 		reader, err := converter.ToReader()
 		if err != nil {
 			t.Errorf("ToReader() error = %v", err)
@@ -385,11 +363,7 @@
 			Tags:  []string{"tag1", "tag2"},
 		}
 
-<<<<<<< HEAD
 		converter := &SchemaInputConverter{data: data}
-=======
-		converter := &jsonSchemaInputConverter{data: data}
->>>>>>> 1092817e
 		reader, err := converter.ToReader()
 		if err != nil {
 			t.Errorf("ToReader() error = %v", err)
@@ -423,11 +397,7 @@
 func TestJSONSchemaConverter_SchemaGeneration(t *testing.T) {
 	t.Run("schema contains required fields", func(t *testing.T) {
 		data := JSONSchemaTestStruct{Name: "test", Value: 42, Active: true}
-<<<<<<< HEAD
 		converter := &SchemaInputConverter{data: data}
-=======
-		converter := &jsonSchemaInputConverter{data: data}
->>>>>>> 1092817e
 
 		reader, err := converter.ToReader()
 		if err != nil {
@@ -634,11 +604,7 @@
 	t.Run("string input passthrough", func(t *testing.T) {
 		rawJSON := `{"direct": "json", "number": 42}`
 
-<<<<<<< HEAD
 		converter := &SchemaInputConverter{data: rawJSON}
-=======
-		converter := &jsonSchemaInputConverter{data: rawJSON}
->>>>>>> 1092817e
 		reader, err := converter.ToReader()
 		if err != nil {
 			t.Errorf("ToReader() error = %v", err)
