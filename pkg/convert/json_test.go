--- conflicted
+++ resolved
@@ -455,11 +455,7 @@
 	for _, tt := range tests {
 		t.Run(tt.name, func(t *testing.T) {
 			reader := strings.NewReader(tt.input)
-<<<<<<< HEAD
 			j := ToJSON(reader)
-=======
-			j := &jsonInputConverter{data: reader}
->>>>>>> 1092817e
 
 			result, err := j.ToReader()
 
@@ -511,11 +507,7 @@
 	}
 
 	reader := bytes.NewReader(jsonData)
-<<<<<<< HEAD
 	j := ToJSON(reader)
-=======
-	j := &jsonInputConverter{data: reader}
->>>>>>> 1092817e
 
 	result, err := j.ToReader()
 	if err != nil {
@@ -560,11 +552,7 @@
 
 	for _, tt := range tests {
 		t.Run(tt.name, func(t *testing.T) {
-<<<<<<< HEAD
 			j := ToJSON(tt.reader)
-=======
-			j := &jsonInputConverter{data: tt.reader}
->>>>>>> 1092817e
 
 			result, err := j.ToReader()
 			if err != nil {
@@ -634,13 +622,8 @@
 		jsonInput := `{"name": "test", "value": 42, "array": [1, 2, 3]}`
 		reader := strings.NewReader(jsonInput)
 
-<<<<<<< HEAD
 		// Convert io.Reader to reader via ToJSON
 		inputConverter := ToJSON(reader)
-=======
-		// Convert io.Reader to reader via ToJson
-		inputConverter := ToJson(reader)
->>>>>>> 1092817e
 		pipeReader, err := inputConverter.ToReader()
 		if err != nil {
 			t.Fatalf("ToReader() error = %v", err)
