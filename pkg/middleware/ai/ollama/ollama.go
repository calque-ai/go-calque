--- conflicted
+++ resolved
@@ -402,7 +402,6 @@
 	}
 
 	if responseFormat != nil {
-<<<<<<< HEAD
 		req.Format = o.determineResponseFormat(responseFormat)
 	}
 }
@@ -421,14 +420,6 @@
 			if err == nil {
 				return schemaBytes
 			}
-=======
-		switch responseFormat.Type {
-		case "json_object":
-			// Ollama supports JSON format via format parameter
-			req.Format = json.RawMessage(`"json"`)
-		case "json_schema":
-			req.Format = o.getSchemaFormat(responseFormat.Schema)
->>>>>>> 1092817e
 		}
 		return json.RawMessage(`"json"`)
 	default:
@@ -436,26 +427,9 @@
 	}
 }
 
-// getSchemaFormat converts schema to Ollama format
-func (o *Client) getSchemaFormat(schema *jsonschema.Schema) json.RawMessage {
-	if schema == nil {
-		return json.RawMessage(`"json"`)
-	}
-
-	schemaBytes, err := convertJSONSchemaToOllamaFormat(schema)
-	if err != nil {
-		return json.RawMessage(`"json"`)
-	}
-	return schemaBytes
-}
-
 // convertToOllamaTools converts our tool interface to Ollama's tool format
 func (o *Client) convertToOllamaTools(toolList []tools.Tool) []api.Tool {
-<<<<<<< HEAD
-	ollamaTools := make([]api.Tool, 0, len(toolList))
-=======
 	ollamaTools := make([]api.Tool, len(toolList))
->>>>>>> 1092817e
 
 	for i, tool := range toolList {
 		schema := tool.ParametersSchema()
@@ -493,11 +467,7 @@
 // writeOllamaToolCalls converts Ollama tool calls to OpenAI format for the agent
 func (o *Client) writeOllamaToolCalls(toolCalls []api.ToolCall, w *calque.Response) error {
 	// Convert to OpenAI format
-<<<<<<< HEAD
-	openAIToolCalls := make([]map[string]any, 0, len(toolCalls))
-=======
 	openAIToolCalls := make([]map[string]any, len(toolCalls))
->>>>>>> 1092817e
 
 	for i, call := range toolCalls {
 		// Extract input from tool call arguments
