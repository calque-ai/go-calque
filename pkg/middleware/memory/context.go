--- conflicted
+++ resolved
@@ -85,14 +85,7 @@
 
 	// Add tokens for punctuation and special chars
 	for _, char := range text {
-<<<<<<< HEAD
-		if (char < 'a' || char > 'z') &&
-			(char < 'A' || char > 'Z') &&
-			(char < '0' || char > '9') &&
-			char != ' ' {
-=======
 		if !unicode.IsLetter(char) && !unicode.IsDigit(char) && char != ' ' {
->>>>>>> 1092817e
 			tokenCount += 0.5
 		}
 	}
